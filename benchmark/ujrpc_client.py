--- conflicted
+++ resolved
@@ -123,31 +123,19 @@
     args = parser.parse_args()
 
     # Testing TCP connection
-<<<<<<< HEAD
-    # benchmark_request(request_sum_tcp, debug=args.debug)
-=======
     print('TCP')
     benchmark_request(request_sum_tcp, process_cnt=4, debug=args.debug)
->>>>>>> 2d1f5897
 
     # Testing reusable TCP connection
     print('TCP Reusing')
     client = make_socket()
-<<<<<<< HEAD
     benchmark_request(lambda: request_sum_tcp_reusing(
-        client), debug=args.debug)
-=======
-    benchmark_request(lambda: request_sum_tcp_reusing(client), process_cnt=4, debug=args.debug)
->>>>>>> 2d1f5897
+        client), process_cnt=4, debug=args.debug)
     client.close()
 
     # Testing reusable TCP connection with batched requests
     print('TCP Reusing Batch')
     client = make_socket()
-<<<<<<< HEAD
     benchmark_request(lambda: request_sum_tcp_reusing_batch(
-        client), debug=args.debug)
-=======
-    benchmark_request(lambda: request_sum_tcp_rusing_batch(client), process_cnt=4, debug=args.debug)
->>>>>>> 2d1f5897
+        client), process_cnt=4, debug=args.debug)
     client.close()